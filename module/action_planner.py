--- conflicted
+++ resolved
@@ -242,13 +242,8 @@
             
             # ロボットのx座標が300以上の場合、pick動作の後に1秒間後退するコマンドを追加
             print("  - Action: Moving back for 1 second after pickup.")
-<<<<<<< HEAD
             if(robot_x > 300):
-                self.robot_controller.move("down", 50.0) 
-=======
-            # 1秒間の後退は、10cm = 100mm の移動に相当
-            self.robot_controller.move("down", 20.0) 
->>>>>>> 9f370a97
+                self.robot_controller.move("down", 20.0) 
             
             # 2. ボール収集カウンタを増やす
             self.balls_collected_count += 1
